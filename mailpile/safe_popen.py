#
# This module implements a safer version of Popen and a safe wrapper around
# os.pipe(), to avoid deadlocks caused by file descriptors being shared
# between processes and threads.
#
# The subprocess.Popen semantics are changed in the following ways:
#
#   * close_fds=True is mandatory on all Unix operating systems
#   * keep_open=[] can be passed to explicitly keep other FDs open
#   * preexec_fn will call os.setpgrp on all Unix operating systems
#
# On Windows, close_fds and preexec_fn are unavailable in Python 2.7, so
# instead we do the following:
#
#   * close_fds=False, most of the time
#   * creationflags=CREATE_NEW_PROCESS_GROUP is set
#   * subprocesses hold a global lock for as long as is "reasonable"
#
# The os.pipe() wrapper simply makes sure pipe file handles are wrapped
# in Python file objects so Python's garbage collector and intelligent
# handling of close() are taken advantage of, and adds a couple of
# convenience functions and properties to make piping code more readable.
#
import os
import subprocess
import sys
import thread
import threading

import mailpile.platforms


Unsafe_Popen = subprocess.Popen
PIPE = subprocess.PIPE

SERIALIZE_POPEN_STRICT = True
SERIALIZE_POPEN_ALWAYS = False
SERIALIZE_POPEN_LOCK = threading.Lock()


class Safe_Pipe(object):
    """
    Creates a pipe consisting of two Python file objects.

    This prevents leaks and prevents weird thread bugs cuased by closing
    the underlying FD more than once, because Python's objects are smart
    (as opposed to dumb ints).
    """
    def __init__(self):
        p = os.pipe()
        self.read_end = os.fdopen(p[0], 'r')
        self.write_end = os.fdopen(p[1], 'w')

    def write(self, *args, **kwargs):
        return self.write_end.write(*args, **kwargs)

    def read(self, *args, **kwargs):
        return self.read_end.read(*args, **kwargs)

    def close(self):
        self.read_end.close()
        self.write_end.close()


class Safe_Popen(Unsafe_Popen):
    def __init__(self, args, bufsize=0,
                             executable=None,
                             stdin=None,
                             stdout=None,
                             stderr=None,
                             preexec_fn=None,
                             close_fds=None,
                             shell=False,
                             cwd=None,
                             env=None,
                             universal_newlines=False,
                             startupinfo=None,
                             creationflags=None,
                             keep_open=None,
                             long_running=False):

        # Set our default locking strategy
        self._SAFE_POPEN_hold_lock = SERIALIZE_POPEN_ALWAYS

        # Raise assertions if people try to explicitly use the API in
        # an unsafe way.  These all have different meanings on differnt
        # platforms, so we don't allow the programmer to configure them
        # at all.
        if SERIALIZE_POPEN_STRICT:
            if not ((preexec_fn is None) and
                    (close_fds is None) and
                    (startupinfo is None) and
                    (creationflags is None)):
                raise AssertionError("Unsafe use of POpen API!")

        # The goal of the following sections is to achieve two things:
        #
        #    1. Prevent file descriptor leaks from causing deadlocks
        #    2. Prevent signals from propagating
        #
<<<<<<< HEAD
        if mailpile.platforms.WindowsPopenSemantics():
=======
        if sys.platform.startswith('win'):
            startupinfo = subprocess.STARTUPINFO()
            startupinfo.dwFlags |= subprocess.STARTF_USESHOWWINDOW
>>>>>>> 276a80e5
            creationflags = subprocess.CREATE_NEW_PROCESS_GROUP  # 2.
            if (stdin is not None or
                    stdout is not None or
                    stderr is not None or
                    keep_open):
                close_fds = False
#               self._SAFE_POPEN_hold_lock = True  # 1.
            else:
                close_fds = True  # 1.

        else:
            creationflags = 0
            if keep_open:
                # Always leave stdin, stdout and stderr alone so we don't
                # end up with different assumptions from subprocess.Popen.
                keep_open.extend([0, 1, 2])
                for i in range(0, len(keep_open)):
                    if hasattr(keep_open[i], 'fileno'):
                        keep_open[i] = keep_open[i].fileno()
                close_fds = False
            else:
                close_fds = True  # 1.

            def pre_exec_magic():
                try:
                    os.setpgrp()  # 2.
                except (OSError, NameError):
                    pass
                # FIXME: some platforms may give us more FDs...
                if not close_fds:
                    for i in set(range(0, 1024)) - set(keep_open):
                        try:
                            os.close(i)
                        except OSError:
                            pass

            preexec_fn = pre_exec_magic

        if self._SAFE_POPEN_hold_lock:
            SERIALIZE_POPEN_LOCK.acquire()
        try:
            Unsafe_Popen.__init__(self, args,
                                  bufsize=bufsize,
                                  executable=executable,
                                  stdin=stdin,
                                  stdout=stdout,
                                  stderr=stderr,
                                  preexec_fn=preexec_fn,
                                  close_fds=close_fds,
                                  shell=shell,
                                  cwd=cwd,
                                  env=env,
                                  universal_newlines=universal_newlines,
                                  startupinfo=startupinfo,
                                  creationflags=creationflags)
        except:
            self._SAFE_POPEN_unlock()
            raise

        if long_running:
            self._SAFE_POPEN_unlock()

    def _SAFE_POPEN_unlock(self):
        if self._SAFE_POPEN_hold_lock:
            self._SAFE_POPEN_hold_lock = False
            try:
                SERIALIZE_POPEN_LOCK.release()
            except thread.error:
                pass

    def communicate(self, *args, **kwargs):
        rv = Unsafe_Popen.communicate(self, *args, **kwargs)
        self._SAFE_POPEN_unlock()
        return rv

    def wait(self, *args, **kwargs):
        rv = Unsafe_Popen.wait(self, *args, **kwargs)
        self._SAFE_POPEN_unlock()
        return rv

    def __del__(self):
        if Unsafe_Popen is not None:
            Unsafe_Popen.__del__(self)
        self._SAFE_POPEN_unlock()


# This is a vain attempt to monkeypatch, whether it works or not will
# depend on module load order.
def MakePopenUnsafe():
    subprocess.Popen = Unsafe_Popen


def MakePopenSafe():
    subprocess.Popen = Safe_Popen
    return Safe_Popen

Popen = MakePopenSafe()<|MERGE_RESOLUTION|>--- conflicted
+++ resolved
@@ -98,13 +98,9 @@
         #    1. Prevent file descriptor leaks from causing deadlocks
         #    2. Prevent signals from propagating
         #
-<<<<<<< HEAD
         if mailpile.platforms.WindowsPopenSemantics():
-=======
-        if sys.platform.startswith('win'):
             startupinfo = subprocess.STARTUPINFO()
             startupinfo.dwFlags |= subprocess.STARTF_USESHOWWINDOW
->>>>>>> 276a80e5
             creationflags = subprocess.CREATE_NEW_PROCESS_GROUP  # 2.
             if (stdin is not None or
                     stdout is not None or
