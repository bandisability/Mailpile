import hashlib
import ssl
import urllib
import urllib2

from mailpile.security import secure_urlget
from mailpile.commands import Command
from mailpile.conn_brokers import Master as ConnBroker
from mailpile.crypto.keyinfo import get_keyinfo, MailpileKeyInfo
from mailpile.i18n import gettext
from mailpile.plugins import PluginManager
from mailpile.plugins.keylookup import LookupHandler
from mailpile.plugins.keylookup import register_crypto_key_lookup_handler

_ = lambda t: t


WKD_URL_FORMATS = (
        'https://openpgpkey.%(d)s/.well-known/openpgpkey/%(d)s/hu/%(l)s?%(q)s',
        'https://%(d)s/.well-known/openpgpkey/hu/%(l)s?%(q)s')

ALPHABET = "ybndrfg8ejkmcpqxot1uwisza345h769"
SHIFT = 5
MASK = 31


#  Encodes data using ZBase32 encoding
#  See: https://tools.ietf.org/html/rfc6189#section-5.1.6
#
def _zbase_encode(data):
    if len(data) == 0:
        return ""
    buffer = ord(data[0])
    index = 1
    bitsLeft = 8
    result = ""
    while bitsLeft > 0 or index < len(data):
        if bitsLeft < SHIFT:
            if index < len(data):
                buffer = buffer << 8
                buffer = buffer | (ord(data[index]) & 0xFF)
                bitsLeft = bitsLeft + 8
                index = index + 1
            else:
                pad = SHIFT - bitsLeft
                buffer = buffer << pad
                bitsLeft = bitsLeft + pad
        bitsLeft = bitsLeft - SHIFT
        result = result + ALPHABET[MASK & (buffer >> bitsLeft)]
    return result


def WebKeyDirectoryURLs(address, plusmagic=True):
    local, _, domain = address.partition("@")
    encoded_parts = [(local, _zbase_encode(
        hashlib.sha1(local.lower().encode('utf-8')).digest()))]
    if plusmagic and '+' in local:
        local = local.split('+')[0]
        encoded_parts.append((local, _zbase_encode(
            hashlib.sha1(local.lower().encode('utf-8')).digest())))
    for lp, lpe in encoded_parts:
        for urlfmt in WKD_URL_FORMATS:
            yield urlfmt % {
                'd': domain,  # FIXME: Should this be punycoded?
                'l': lpe,
                'q': urllib.urlencode({'l': lp})}


#  Support for Web Key Directory (WKD) lookup for keys.
#  See: https://wiki.gnupg.org/WKD and https://datatracker.ietf.org/doc/draft-koch-openpgp-webkey-service/
#
class WKDLookupHandler(LookupHandler):
    NAME = _("Web Key Directory")
    SHORTNAME = 'wkd'
    TIMEOUT = 12
    PRIORITY = 50  # WKD is better than keyservers and better than DNS
    PRIVACY_FRIENDLY = True  # These lookups can go over Tor
    SCORE = 5

<<<<<<< HEAD
    URL_FORMATS = (
        'https://openpgpkey.%(d)s/.well-known/openpgpkey/%(d)s/hu/%(l)s?%(q)s',
        'https://%(d)s/.well-known/openpgpkey/hu/%(l)s?%(q)s')
=======
    # People with really big keys are just going to have to publish in WKD
    # or something, unless or until the SKS keyservers get fixed somehow.
    MAX_KEY_SIZE = 1500000

    # Avoid lookups to certain domains. The rationale here is these are large
    # providers which are unlikely to implement WKD any time soon, so we would
    # rather not leak details of our activities to them. This list is a subset
    # of the list found here:
    #  - https://github.com/mailcheck/mailcheck/wiki/List-of-Popular-Domains
    DOMAIN_BLACKLIST = [
        "aol.com", "att.net", "comcast.net", "facebook.com", "gmail.com",
        "gmx.com", "googlemail.com", "google.com", "hotmail.com", "hotmail.co.uk",
        "mac.com", "me.com", "mail.com", "msn.com", "live.com", "sbcglobal.net",
        "verizon.net", "yahoo.com", "yahoo.co.uk", "email.com",
        "games.com", "gmx.net", "icloud.com", "iname.com", "inbox.com", "love.com",
        "outlook.com", "pobox.com", "rocketmail.com", "wow.com", "ygm.com",
        "ymail.com", "zoho.com", "zohomail.eu", "yandex.com", "bellsouth.net",
        "charter.net", "cox.net", "earthlink.net", "juno.com", "btinternet.com",
        "virginmedia.com", "blueyonder.co.uk", "freeserve.co.uk", "live.co.uk",
        "ntlworld.com", "o2.co.uk", "orange.net", "sky.com", "talktalk.co.uk",
        "tiscali.co.uk", "virgin.net", "wanadoo.co.uk", "bt.com", "sina.com",
        "sina.cn", "qq.com", "naver.com", "hanmail.net", "daum.net", "nate.com",
        "yahoo.co.jp", "yahoo.co.kr", "yahoo.co.id", "yahoo.co.in", "yahoo.com.sg",
        "yahoo.com.ph", "163.com", "yeah.net", "126.com", "21cn.com", "aliyun.com",
        "foxmail.com", "hotmail.fr", "live.fr", "laposte.net", "yahoo.fr",
        "wanadoo.fr", "orange.fr", "gmx.fr", "sfr.fr", "neuf.fr", "free.fr", "gmx.de",
        "hotmail.de", "live.de", "online.de", "t-online.de", "web.de", "yahoo.de",
        "libero.it", "virgilio.it", "hotmail.it", "aol.it", "tiscali.it", "alice.it",
        "live.it", "yahoo.it", "email.it", "tin.it", "poste.it", "teletu.it",
        "mail.ru", "rambler.ru", "yandex.ru", "ya.ru", "list.ru", "hotmail.be",
        "live.be", "skynet.be", "voo.be", "tvcablenet.be", "telenet.be",
        "hotmail.com.ar", "live.com.ar", "yahoo.com.ar", "fibertel.com.ar",
        "speedy.com.ar", "arnet.com.ar", "yahoo.com.mx", "live.com.mx", "hotmail.es",
        "hotmail.com.mx", "prodigy.net.mx", "yahoo.ca", "hotmail.ca", "bell.net",
        "shaw.ca", "sympatico.ca", "rogers.com", "yahoo.com.br", "hotmail.com.br",
        "outlook.com.br", "uol.com.br", "bol.com.br", "terra.com.br", "ig.com.br",
        "itelefonica.com.br", "r7.com", "zipmail.com.br", "globo.com", "globomail.com",
        "oi.com.br"]
>>>>>>> d9c38592

    def __init__(self, *args, **kwargs):
        LookupHandler.__init__(self, *args, **kwargs)
        self.key_cache = { }

    def _score(self, key):
        return (self.SCORE, _('Found key in Web Key Directory'))

    def _lookup(self, address, strict_email_match=True):
        local, _, domain = address.partition("@")
        if domain.lower() in self.DOMAIN_BLACKLIST:
            # FIXME: Maybe make this dynamic; check for the WKD policy file and
            #        if it is present remove the provider from the blacklist.
            self.session.ui.debug(
                '[%s] Blacklisted domain, skipping: %s' % (self.NAME, domain))
            return {}

        # FIXMEs:
        #   - Check the spec and make sure we are doing the right thing when
        #     comes to redirects. Probably switch off. But Linus! They seem
        #     broken now, wah, wah, wah.
        #   - Check the policy file, if it doesn't exist don't leak the
        #     e-mail address to the server? Cache this? Counter-argument,
        #     shame if user has no policy file but has a published key.
        #   - Check content-type, because some sites return weird crap.

        local_part_encoded = _zbase_encode(
            hashlib.sha1(local.lower().encode('utf-8')).digest())
        error = None
        keyinfo = None
        for url in WebKeyDirectoryURLs(address):
            try:
                if 'keylookup' in self.session.config.sys.debug:
                    self.session.ui.debug('[%s] Fetching %s' % (self.NAME, url))
                key_data = secure_urlget(self.session, url,
                                         maxbytes=self.MAX_KEY_SIZE+1,
                                         timeout=int(self.TIMEOUT / 3))
                if key_data:
                    keyinfo = get_keyinfo(key_data,
                        key_source=(self.SHORTNAME, url),
                        key_info_class=MailpileKeyInfo
                        )[0]
                    error = None
                    break
                else:
                    error = 'Key not found'
            except urllib2.HTTPError as e:
                if e.code == 404 and '+' not in address:
                    error = '404: %s' % e
                    # Since we are testing openpgpkey.* first, if we actually get a
                    # valid response back we should treat that as authoritative and
                    # not waste cycles checking the bare domain too.
                    break
                else:
                    error = str(e)
            except ssl.CertificateError as e:
                error = 'TLS: %s' % e
            except (urllib2.URLError, ValueError, KeyError) as e:
                error = 'FAIL: %s' % e

        if not error and len(key_data) > self.MAX_KEY_SIZE:
            error = "Key too big (>%d bytes), ignoring" % self.MAX_KEY_SIZE
            if 'keylookup' in self.session.config.sys.debug:
                self.session.ui.debug(error)

        if error and 'keylookup' in self.session.config.sys.debug:
            self.session.ui.debug('[%s] Error: %s' % (self.NAME, error))
        if not error:
            self.key_cache[keyinfo["fingerprint"]] = key_data
        elif error[:3] in ('TLS', 'FAI', '404'):
            return {}  # Suppress these errors, they are common.
        else:
            raise ValueError(error)

        # FIXME: Key refreshes will need to know where this key came
        #        from, we should record this somewhere. Should WKD
        #        keys be considered ephemeral? What about revocations?
        #        What about signatures? What if we get back multiple
        #        keys/certs? What if we get back a revocation?

        return {keyinfo["fingerprint"]: keyinfo}

    def _getkey(self, email, keyinfo):
        # FIXME: Consider cleaning up the key before we import it, to
        #        get rid of signatures and UIDs we don't care about.
        data = self.key_cache.pop(keyinfo["fingerprint"])
        if data:
            return self._gnupg().import_keys(data, filter_uid_emails=[email])
        else:
            raise ValueError("Key not found")


class GetWebKeyDirectoryURLs(Command):
    ORDER = ('', 0)
    SYNOPSIS = (None, 'crypto/wkd/urls', None, '<emails>')

    def command(self):
        return self._success(_("Generated WKD URLs"),
            dict((addr, list(WebKeyDirectoryURLs(addr))) for addr in self.args))


_ = gettext

_plugins = PluginManager(builtin=__file__)
_plugins.register_commands(GetWebKeyDirectoryURLs)

register_crypto_key_lookup_handler(WKDLookupHandler)
<|MERGE_RESOLUTION|>--- conflicted
+++ resolved
@@ -77,11 +77,6 @@
     PRIVACY_FRIENDLY = True  # These lookups can go over Tor
     SCORE = 5
 
-<<<<<<< HEAD
-    URL_FORMATS = (
-        'https://openpgpkey.%(d)s/.well-known/openpgpkey/%(d)s/hu/%(l)s?%(q)s',
-        'https://%(d)s/.well-known/openpgpkey/hu/%(l)s?%(q)s')
-=======
     # People with really big keys are just going to have to publish in WKD
     # or something, unless or until the SKS keyservers get fixed somehow.
     MAX_KEY_SIZE = 1500000
@@ -120,7 +115,6 @@
         "outlook.com.br", "uol.com.br", "bol.com.br", "terra.com.br", "ig.com.br",
         "itelefonica.com.br", "r7.com", "zipmail.com.br", "globo.com", "globomail.com",
         "oi.com.br"]
->>>>>>> d9c38592
 
     def __init__(self, *args, **kwargs):
         LookupHandler.__init__(self, *args, **kwargs)
