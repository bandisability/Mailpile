--- conflicted
+++ resolved
@@ -5,13 +5,8 @@
   <h3 id="setup-complete-copying" class="text-detail animated fadeIn half-top">{{_("You have successfully setup your Mailpile!")}}</h3>
 
   <div id="setup-complete-waiting" class="text-center add-top animated fadeIn <% if (StateModel.attributes.result.complete) { %>hide<% } %>">
-<<<<<<< HEAD
     <p>{{_("You can wait until importing is finished, see a brief tour, or")}} <a href="{{ config.sys.subdirectory }}/in/inbox/">{{_("Skip To Inbox")}}</a></p>
-    <p><a href="#" id="setup-complete-tour-start" class="button-alert"><span class="icon-flashlight"></span> {{_("Begin Tour")}}</a></p>    
-=======
-    <p>{{_("You can wait until importing is finished, see a brief tour, or")}} <a href="/in/inbox/">{{_("Skip To Inbox")}}</a></p>
     <p><a href="#" id="setup-complete-tour-start" class="button-secondary"><span class="icon-flashlight"></span> {{_("Begin Tour")}}</a></p>    
->>>>>>> fb4c66b6
   </div>
   <div id="setup-complete-explore" class="text-center add-top animated <% if (!StateModel.attributes.result.complete) { %>hide<% } %>">
     <p>{{_("Can't wait any longer and want to start using your Mailpile?")}}</p>
