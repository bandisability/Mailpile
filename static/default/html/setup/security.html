--- conflicted
+++ resolved
@@ -60,13 +60,8 @@
     </fieldset>
   </form>
   <div class="clearfix half-top">
-<<<<<<< HEAD
     <a href="{{ config.sys.subdirectory }}/setup/#" class="button-info">{{_("Back")}}</a> &nbsp;&nbsp;
-    <button id="btn-setup-security-save" class="right" title="{{_("Save Changes")}}" alt="{{_("Save Changes")}}">
-=======
-    <a href="/setup/#" class="button-info">{{_("Back")}}</a> &nbsp;&nbsp;
     <button id="btn-setup-security-save" class="button-primary right" title="{{_("Save Changes")}}" alt="{{_("Save Changes")}}">
->>>>>>> 6280dfbf
       <span class="icon-checkmark"></span> {{_("Save Changes")}}
     </button>
   </div>
