<nav id="sub-navigation">
  <ul class="clearfix">
<<<<<<< HEAD
    <li><a href="/tag/list/"><span class="navigation-icon icon-tag"></span>Tags</a></li>
    <li><a href="/tag/add/">Add Tag</a></li>
=======
    <li {% if command == "tag list" %} class="navigation-on" {% endif %}><a href="/_/tag/list/"><span class="navigation-icon icon-tag"></span>Tags</a></li>
    <li {% if command == "tag add" %} class="navigation-on" {% endif %}><a href="/_/tag/add/">Add Tag</a></li>
>>>>>>> 7424a184
  </ul>
</nav><|MERGE_RESOLUTION|>--- conflicted
+++ resolved
@@ -1,11 +1,6 @@
 <nav id="sub-navigation">
   <ul class="clearfix">
-<<<<<<< HEAD
-    <li><a href="/tag/list/"><span class="navigation-icon icon-tag"></span>Tags</a></li>
-    <li><a href="/tag/add/">Add Tag</a></li>
-=======
-    <li {% if command == "tag list" %} class="navigation-on" {% endif %}><a href="/_/tag/list/"><span class="navigation-icon icon-tag"></span>Tags</a></li>
-    <li {% if command == "tag add" %} class="navigation-on" {% endif %}><a href="/_/tag/add/">Add Tag</a></li>
->>>>>>> 7424a184
+    <li {% if command == "tag list" %} class="navigation-on" {% endif %}><a href="/tag/list/"><span class="navigation-icon icon-tag"></span>Tags</a></li>
+    <li {% if command == "tag add" %} class="navigation-on" {% endif %}><a href="/tag/add/">Add Tag</a></li>
   </ul>
 </nav>