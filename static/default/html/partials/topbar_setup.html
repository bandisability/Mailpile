--- conflicted
+++ resolved
@@ -11,13 +11,8 @@
   </div>
   <div id="setup-progress" class="clearfix">
     <ul class="horizontal">
-<<<<<<< HEAD
-      <li class="setup-progress-crypto">
+      <li class="setup-progress-crypto left">
         <a href="{{ config.sys.subdirectory }}/setup/crypto/" class="setup-progress-circle" title="{{_("Encryption Keys")}}">
-=======
-      <li class="setup-progress-crypto left">
-        <a href="/setup/crypto/" class="setup-progress-circle" title="{{_("Encryption Keys")}}">
->>>>>>> 6280dfbf
           <span class="icon icon-lock-closed"></span></a>
       </li>
       <li class="left">
